--- conflicted
+++ resolved
@@ -13,12 +13,8 @@
 pub mod test_common;
 pub mod time;
 pub mod timer;
-<<<<<<< HEAD
-pub mod worker;
 pub mod buffer;
-=======
-//pub mod worker;
->>>>>>> 922e1840
+
 
 use std::thread;
 
